from hagelslag.data.ModelOutput import ModelOutput
from hagelslag.data.MRMSGrid import MRMSGrid
from EnhancedWatershedSegmenter import EnhancedWatershed
from ObjectMatcher import ObjectMatcher, TrackMatcher
from scipy.ndimage import find_objects, gaussian_filter
from STObject import STObject
import numpy as np
from scipy.interpolate import interp1d
import pandas as pd
from datetime import timedelta
from scipy.stats import gamma


class TrackProcessor(object):
    """
    TrackProcessor identifies local maxima in a convection-allowing model run and links them in time to form
    storm tracks. A similar procedure is applied to the observations, and the two sets of tracks are matched.
    Storm and environmental attributes are extracted from within the identified track areas.

    :param run_date: Datetime model run was initialized
    :param start_date: Datetime for the beginning of storm extraction.
    :param end_date: Datetime for the ending of storm extraction.
    :param ensemble_name: Name of the ensemble being used.
    :param ensemble_member: name of the ensemble member being used.
    :param variable: model variable being used for extraction.
    :param model_path: path to the ensemble output.
    :param model_map_file: File containing model map projection information.
    :param model_watershed_params: tuple of parameters used for EnhancedWatershed
    :param object_matcher_params: tuple of parameters used for ObjectMatcher.
    :param track_matcher_params: tuple of parameters for TrackMatcher.
    :param size_filter: minimum size of model objects
    :param gaussian_window: number of grid points
    :param mrms_path: Path to MRMS netCDF files
    :param mrms_variable: MRMS variable being used
    :param mrms_watershed_params: tuple of parameters for Enhanced Watershed applied to MESH data.
    """
    def __init__(self,
                 run_date,
                 start_date,
                 end_date,
                 ensemble_name,
                 ensemble_member,
                 variable,
                 model_path,
                 model_map_file,
                 model_watershed_params,
                 object_matcher_params,
                 track_matcher_params,
                 size_filter,
                 gaussian_window,
                 mrms_path=None,
                 mrms_variable=None,
                 mrms_watershed_params=None,
                 single_step=True):
        self.run_date = run_date
        self.start_date = start_date
        self.end_date = end_date
        self.start_hour = int((self.start_date - self.run_date).total_seconds()) / 3600
        self.end_hour = int((self.end_date - self.run_date).total_seconds()) / 3600
        self.hours = range(self.start_hour, self.end_hour + 1)
        self.ensemble_name = ensemble_name
        self.ensemble_member = ensemble_member
        self.variable = variable
        self.model_ew = EnhancedWatershed(*model_watershed_params)
        self.object_matcher = ObjectMatcher(*object_matcher_params)
        self.track_matcher = TrackMatcher(*track_matcher_params)
        self.size_filter = size_filter
        self.gaussian_window = gaussian_window
        self.model_path = model_path
        self.mrms_path = mrms_path
        self.single_step = single_step
        self.model_grid = ModelOutput(self.ensemble_name, self.ensemble_member, self.run_date, self.variable,
                                      self.start_date, self.end_date, self.model_path, single_step=self.single_step)
        self.model_grid.load_data()
        self.model_grid.load_map_info(model_map_file)
        if self.mrms_path is not None:
            self.mrms_variable = mrms_variable
            self.mrms_grid = MRMSGrid(self.start_date, self.end_date, self.mrms_variable, self.mrms_path)
            self.mrms_grid.load_data()
            self.mrms_ew = EnhancedWatershed(*mrms_watershed_params)
        else:
            self.mrms_grid = None
            self.mrms_ew = None
        return
    
    def find_model_tracks(self):
        """
        Identify storms at each model time step and link them together with object matching.

        :return: list of STObjects containing model track information.
        """
        model_objects = []
        tracked_model_objects = []
        for h, hour in enumerate(self.hours):
            # Identify storms at each time step and apply size filter
            print("Finding {0} objects for run {1} Hour: {2:02d}".format(self.ensemble_member, self.run_date.strftime("%Y%m%d%H"), hour))
            hour_labels = self.model_ew.size_filter(self.model_ew.label(gaussian_filter(self.model_grid.data[h],
                                                                                        self.gaussian_window)), 
                                                    self.size_filter)
            hour_labels[self.model_grid.data[h] < self.model_ew.min_thresh] = 0
            obj_slices = find_objects(hour_labels)
            num_slices = len(obj_slices)
            model_objects.append([])
            if num_slices > 0:
                for sl in obj_slices:   
                    model_objects[-1].append(STObject(self.model_grid.data[h][sl],
                                                      np.where(hour_labels[sl] > 0, 1, 0),
                                                      self.model_grid.x[sl], 
                                                      self.model_grid.y[sl], 
                                                      self.model_grid.i[sl], 
                                                      self.model_grid.j[sl],
                                                      hour,
                                                      hour,
                                                      dx=self.model_grid.dx))
                    if h > 0:
                        dims = model_objects[-1][-1].timesteps[0].shape
                        model_objects[-1][-1].estimate_motion(hour, self.model_grid.data[h-1], dims[1], dims[0])
        for h, hour in enumerate(self.hours):
            past_time_objs = []
            for obj in tracked_model_objects:
                # Potential trackable objects are identified
                if obj.end_time == hour - 1:
                    past_time_objs.append(obj)
            # If no objects existed in the last time step, then consider objects in current time step all new
            if len(past_time_objs) == 0:
                tracked_model_objects.extend(model_objects[h])
            # Match from previous time step with current time step
            elif len(past_time_objs) > 0 and len(model_objects[h]) > 0:
                assignments = self.object_matcher.match_objects(past_time_objs, model_objects[h], hour - 1, hour)
                unpaired = range(len(model_objects[h]))
                for pair in assignments:
                    past_time_objs[pair[0]].extend(model_objects[h][pair[1]])
                    unpaired.remove(pair[1])
                if len(unpaired) > 0:
                    for up in unpaired:
                        tracked_model_objects.append(model_objects[h][up])
            print("Tracked Model Objects: {0:03d} Hour: {1:02d}".format(len(tracked_model_objects), hour))

        return tracked_model_objects

    def find_mrms_tracks(self):
        """
        Identify objects from MRMS timesteps and link them together with object matching.

        :return: list of STObjects containing MESH track information.
        """
        obs_objects = []
        tracked_obs_objects = []
        if self.mrms_ew is not None:
            for h, hour in enumerate(self.hours):
                mrms_data = np.zeros(self.mrms_grid.data[h].shape)
                mrms_data[:] = np.array(self.mrms_grid.data[h])
                mrms_data[mrms_data < 0] = 0
                hour_labels = self.mrms_ew.size_filter(self.mrms_ew.label(gaussian_filter(mrms_data,
                                                                                          self.gaussian_window)),
                                                       self.size_filter)
                hour_labels[mrms_data < self.mrms_ew.min_thresh] = 0
                obj_slices = find_objects(hour_labels)
                num_slices = len(obj_slices)
                obs_objects.append([])
                if num_slices > 0:
                    for sl in obj_slices:
                        obs_objects[-1].append(STObject(mrms_data[sl],
                                                        np.where(hour_labels[sl] > 0, 1, 0),
                                                        self.model_grid.x[sl],
                                                        self.model_grid.y[sl],
                                                        self.model_grid.i[sl],
                                                        self.model_grid.j[sl],
                                                        hour,
                                                        hour,
                                                        dx=self.model_grid.dx))
                        if h > 0:
                            dims = obs_objects[-1][-1].timesteps[0].shape
                            obs_objects[-1][-1].estimate_motion(hour, self.mrms_grid.data[h-1], dims[1], dims[0])
        
            for h, hour in enumerate(self.hours):
                past_time_objs = []
                for obj in tracked_obs_objects:
                    if obj.end_time == hour - 1:
                        past_time_objs.append(obj)
                if len(past_time_objs) == 0:
                    tracked_obs_objects.extend(obs_objects[h])
                elif len(past_time_objs) > 0 and len(obs_objects[h]) > 0:
                    assignments = self.object_matcher.match_objects(past_time_objs, obs_objects[h], hour - 1, hour)
                    unpaired = range(len(obs_objects[h]))
                    for pair in assignments:
                        past_time_objs[pair[0]].extend(obs_objects[h][pair[1]])
                        unpaired.remove(pair[1])
                    if len(unpaired) > 0:
                        for up in unpaired:
                            tracked_obs_objects.append(obs_objects[h][up])
                print("Tracked Obs Objects: {0:03d} Hour: {1:02d}".format(len(tracked_obs_objects), hour))
        return tracked_obs_objects

    def match_tracks(self, model_tracks, obs_tracks, unique_matches=True):
        """
        Match forecast and observed tracks.

        :param model_tracks: list of STObjects describing forecast tracks
        :param obs_tracks: list of STObjects describing observed tracks
        :return:
        """
        return self.track_matcher.match_tracks(model_tracks, obs_tracks, unique_matches=unique_matches)

    def extract_model_attributes(self, tracked_model_objects, storm_variables, potential_variables):
        """
        Extract model attribute data for each model track. Storm variables are those that describe the model storm
        directly, such as radar reflectivity or updraft helicity. Potential variables describe the surrounding
        environmental conditions of the storm, and should be extracted from the timestep before the storm arrives to
        reduce the chance of the storm contaminating the environmental values. Examples of potential variables include
        CAPE, shear, temperature, and dewpoint.

        :param tracked_model_objects: List of STObjects describing each forecasted storm
        :param storm_variables: List of storm variable names
        :param potential_variables: List of potential variable names.
        """
        for storm_var in storm_variables:
            print("{0} {1} {2}".format(storm_var,self.ensemble_member, self.run_date.strftime("%Y%m%d")))
            storm_grid = ModelOutput(self.ensemble_name, self.ensemble_member,
                                     self.run_date, storm_var, self.start_date, self.end_date,
                                     self.model_path, self.single_step)
            storm_grid.load_data()
            for model_obj in tracked_model_objects:
                model_obj.extract_attribute_grid(storm_grid)
            del storm_grid

        for potential_var in potential_variables:
            print("{0} {1} {2}".format(potential_var,self.ensemble_member, self.run_date.strftime("%Y%m%d")))
            potential_grid = ModelOutput(self.ensemble_name, self.ensemble_member,
                                         self.run_date, potential_var,
                                         self.start_date - timedelta(hours=1),
                                         self.end_date - timedelta(hours=1),
                                         self.model_path, self.single_step)
            potential_grid.load_data()
            for model_obj in tracked_model_objects:
                model_obj.extract_attribute_grid(potential_grid, potential=True)
            del potential_grid

    @staticmethod
    def match_hail_sizes(model_tracks, obs_tracks, track_pairings):
        """
        Given forecast and observed track pairings, maximum hail sizes are associated with each paired forecast storm
        track timestep. If the duration of the forecast and observed tracks differ, then interpolation is used for the
        intermediate timesteps.

        :param model_tracks: List of model track STObjects
        :param obs_tracks: List of observed STObjects
        :param track_pairings: list of tuples containing the indices of the paired (forecast, observed) tracks
        :return:
        """
        unpaired = range(len(model_tracks))
        for p, pair in enumerate(track_pairings):
            model_track = model_tracks[pair[0]]
            unpaired.remove(pair[0])
            obs_track = obs_tracks[pair[1]]
            obs_hail_sizes = np.array([step[obs_track.masks[t] == 1].max()
                                       for t, step in enumerate(obs_track.timesteps)])
            if obs_track.times.size > 1 and model_track.times.size > 1:
                normalized_obs_times = 1.0 / (obs_track.times.max() - obs_track.times.min())\
                    * (obs_track.times - obs_track.times.min())
                normalized_model_times = 1.0 / (model_track.times.max() - model_track.times.min())\
                    * (model_track.times - model_track.times.min())
                hail_interp = interp1d(normalized_obs_times, obs_hail_sizes, kind="nearest",
                                       bounds_error=False, fill_value=0)
                model_track.observations = hail_interp(normalized_model_times)
            elif obs_track.times.size == 1:
                model_track.observations = np.ones(model_track.times.shape) * obs_hail_sizes[0]
            elif model_track.times.size == 1:
                model_track.observations = np.array([obs_hail_sizes.max()])
            print pair[0], "obs",  obs_hail_sizes
            print pair[0], "model", model_track.observations
        for u in unpaired:
            model_tracks[u].observations = np.zeros(model_tracks[u].times.shape)
        return

    def match_size_distributions(self, model_tracks, obs_tracks, track_pairings):
        unpaired = range(len(model_tracks))
        label_columns = ["Max_Hail_Size", "Shape", "Location", "Scale"]
        for p, pair in enumerate(track_pairings):
            model_track = model_tracks[pair[0]]
            unpaired.remove(pair[0])
            obs_track = obs_tracks[pair[1]]
            obs_hail_dists = pd.DataFrame(index=obs_track.times,
                                          columns=label_columns)
            model_hail_dists = pd.DataFrame(index=model_track.times,
                                            columns=label_columns)
            for t, step in enumerate(obs_track.timesteps):
<<<<<<< HEAD
                step_vals = step[(obs_track.masks[t] == 1) & (obs_track.timesteps[t] > 1)]
                min_hail = np.maximum(np.floor(step_vals.min()), 1)
=======
                step_vals = step[(obs_track.masks[t] == 1) & (obs_track.timesteps[t] > self.mrms_ew.min_thresh)]
                min_hail = np.maximum(np.floor(step_vals.min()), self.mrms_ew.min_thresh)
>>>>>>> c6623b73
                obs_hail_dists.loc[obs_track.times[t], ["Shape", "Location", "Scale"]] = gamma.fit(step_vals,
                                                                                                   floc=min_hail)
                obs_hail_dists.loc[obs_track.times[t], "Max_Hail_Size"] = step_vals.max()
            if obs_track.times.size > 1 and model_track.times.size > 1:
                normalized_obs_times = 1.0 / (obs_track.times.max() - obs_track.times.min())\
                    * (obs_track.times - obs_track.times.min())
                normalized_model_times = 1.0 / (model_track.times.max() - model_track.times.min())\
                    * (model_track.times - model_track.times.min())
                for col in label_columns:
                    interp_func = interp1d(normalized_obs_times, obs_hail_dists[col], kind="linear",
                                           bounds_error=False, fill_value=0)
                    model_hail_dists.loc[model_track.times, col] = interp_func(normalized_model_times)
            else:
                for param in obs_hail_dists.columns:
                    model_hail_dists.loc[model_track.times, param] = obs_hail_dists.loc[obs_track.times[0], param]
            model_track.observations = model_hail_dists
        return

    @staticmethod
    def calc_track_errors(model_tracks, obs_tracks, track_pairings):
        """
        Calculates spatial and temporal translation errors between matched
        forecast and observed tracks.

        :param model_tracks: List of model track STObjects
        :param obs_tracks: List of observed track STObjects
        :param track_pairings: List of tuples pairing forecast and observed tracks.
        :return: pandas DataFrame containing different track errors
        """
        columns = ['obs_track_id',
                   'translation_error_x',
                   'translation_error_y',
                   'start_time_difference',
                   'end_time_difference',
                   ]
        track_errors = pd.DataFrame(index=range(len(model_tracks)),
                                    columns=columns)
        for p, pair in enumerate(track_pairings):
            model_track = model_tracks[pair[0]]
            obs_track = obs_tracks[pair[1]]
            model_com = model_track.center_of_mass(model_track.start_time)
            obs_com = obs_track.center_of_mass(obs_track.start_time)
            track_errors.loc[pair[0], 'obs_track_id'] = pair[1]
            track_errors.loc[pair[0], 'translation_error_x'] = model_com[0] - obs_com[0]
            track_errors.loc[pair[0], 'translation_error_y'] = model_com[1] - obs_com[1]
            track_errors.loc[pair[0], 'start_time_difference'] = model_track.start_time - obs_track.start_time
            track_errors.loc[pair[0], 'end_time_difference'] = model_track.end_time - obs_track.end_time 
        return track_errors
<|MERGE_RESOLUTION|>--- conflicted
+++ resolved
@@ -285,13 +285,8 @@
             model_hail_dists = pd.DataFrame(index=model_track.times,
                                             columns=label_columns)
             for t, step in enumerate(obs_track.timesteps):
-<<<<<<< HEAD
-                step_vals = step[(obs_track.masks[t] == 1) & (obs_track.timesteps[t] > 1)]
-                min_hail = np.maximum(np.floor(step_vals.min()), 1)
-=======
                 step_vals = step[(obs_track.masks[t] == 1) & (obs_track.timesteps[t] > self.mrms_ew.min_thresh)]
                 min_hail = np.maximum(np.floor(step_vals.min()), self.mrms_ew.min_thresh)
->>>>>>> c6623b73
                 obs_hail_dists.loc[obs_track.times[t], ["Shape", "Location", "Scale"]] = gamma.fit(step_vals,
                                                                                                    floc=min_hail)
                 obs_hail_dists.loc[obs_track.times[t], "Max_Hail_Size"] = step_vals.max()
