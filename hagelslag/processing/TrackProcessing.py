from hagelslag.data.ModelOutput import ModelOutput
from hagelslag.data.MRMSGrid import MRMSGrid
from EnhancedWatershedSegmenter import EnhancedWatershed
from ObjectMatcher import ObjectMatcher, TrackMatcher
from scipy.ndimage import find_objects, gaussian_filter
from STObject import STObject
import numpy as np
from scipy.interpolate import interp1d
import pandas as pd
from datetime import timedelta
from scipy.stats import gamma


class TrackProcessor(object):
    """
    TrackProcessor identifies local maxima in a convection-allowing model run and links them in time to form
    storm tracks. A similar procedure is applied to the observations, and the two sets of tracks are matched.
    Storm and environmental attributes are extracted from within the identified track areas.

    :param run_date: Datetime model run was initialized
    :param start_date: Datetime for the beginning of storm extraction.
    :param end_date: Datetime for the ending of storm extraction.
    :param ensemble_name: Name of the ensemble being used.
    :param ensemble_member: name of the ensemble member being used.
    :param variable: model variable being used for extraction.
    :param model_path: path to the ensemble output.
    :param model_map_file: File containing model map projection information.
    :param model_watershed_params: tuple of parameters used for EnhancedWatershed
    :param object_matcher_params: tuple of parameters used for ObjectMatcher.
    :param track_matcher_params: tuple of parameters for TrackMatcher.
    :param size_filter: minimum size of model objects
    :param gaussian_window: number of grid points
    :param mrms_path: Path to MRMS netCDF files
    :param mrms_variable: MRMS variable being used
    :param mrms_watershed_params: tuple of parameters for Enhanced Watershed applied to MESH data.
    """
    def __init__(self,
                 run_date,
                 start_date,
                 end_date,
                 ensemble_name,
                 ensemble_member,
                 variable,
                 model_path,
                 model_map_file,
                 model_watershed_params,
                 object_matcher_params,
                 track_matcher_params,
                 size_filter,
                 gaussian_window,
                 mrms_path=None,
                 mrms_variable=None,
                 mrms_watershed_params=None,
                 single_step=True):
        self.run_date = run_date
        self.start_date = start_date
        self.end_date = end_date
        self.start_hour = int((self.start_date - self.run_date).total_seconds()) / 3600
        self.end_hour = int((self.end_date - self.run_date).total_seconds()) / 3600
        self.hours = range(self.start_hour, self.end_hour + 1)
        self.ensemble_name = ensemble_name
        self.ensemble_member = ensemble_member
        self.variable = variable
        self.model_ew = EnhancedWatershed(*model_watershed_params)
        self.object_matcher = ObjectMatcher(*object_matcher_params)
        self.track_matcher = TrackMatcher(*track_matcher_params)
        self.size_filter = size_filter
        self.gaussian_window = gaussian_window
        self.model_path = model_path
        self.mrms_path = mrms_path
        self.single_step = single_step
        self.model_grid = ModelOutput(self.ensemble_name, self.ensemble_member, self.run_date, self.variable,
                                      self.start_date, self.end_date, self.model_path, single_step=self.single_step)
        self.model_grid.load_data()
        self.model_grid.load_map_info(model_map_file)
        if self.mrms_path is not None:
            self.mrms_variable = mrms_variable
            self.mrms_grid = MRMSGrid(self.start_date, self.end_date, self.mrms_variable, self.mrms_path)
            self.mrms_grid.load_data()
            self.mrms_ew = EnhancedWatershed(*mrms_watershed_params)
        else:
            self.mrms_grid = None
            self.mrms_ew = None
        return
    
    def find_model_tracks(self):
        """
        Identify storms at each model time step and link them together with object matching.

        :return: list of STObjects containing model track information.
        """
        model_objects = []
        tracked_model_objects = []
        for h, hour in enumerate(self.hours):
            # Identify storms at each time step and apply size filter
            print("Finding {0} objects for run {1} Hour: {2:02d}".format(self.ensemble_member, self.run_date.strftime("%Y%m%d%H"), hour))
            hour_labels = self.model_ew.size_filter(self.model_ew.label(gaussian_filter(self.model_grid.data[h],
                                                                                        self.gaussian_window)), 
                                                    self.size_filter)
            obj_slices = find_objects(hour_labels)
            num_slices = len(obj_slices)
            model_objects.append([])
            if num_slices > 0:
                for sl in obj_slices:   
                    model_objects[-1].append(STObject(self.model_grid.data[h][sl],
                                                      np.where(hour_labels[sl] > 0, 1, 0),
                                                      self.model_grid.x[sl], 
                                                      self.model_grid.y[sl], 
                                                      self.model_grid.i[sl], 
                                                      self.model_grid.j[sl],
                                                      hour,
                                                      hour,
                                                      dx=self.model_grid.dx))
                    if h > 0:
                        dims = model_objects[-1][-1].timesteps[0].shape
                        model_objects[-1][-1].estimate_motion(hour, self.model_grid.data[h-1], dims[1], dims[0])
        for h, hour in enumerate(self.hours):
            past_time_objs = []
            for obj in tracked_model_objects:
                # Potential trackable objects are identified
                if obj.end_time == hour - 1:
                    past_time_objs.append(obj)
            # If no objects existed in the last time step, then consider objects in current time step all new
            if len(past_time_objs) == 0:
                tracked_model_objects.extend(model_objects[h])
            # Match from previous time step with current time step
            elif len(past_time_objs) > 0 and len(model_objects[h]) > 0:
                assignments = self.object_matcher.match_objects(past_time_objs, model_objects[h], hour - 1, hour)
                unpaired = range(len(model_objects[h]))
                for pair in assignments:
                    past_time_objs[pair[0]].extend(model_objects[h][pair[1]])
                    unpaired.remove(pair[1])
                if len(unpaired) > 0:
                    for up in unpaired:
                        tracked_model_objects.append(model_objects[h][up])
            print("Tracked Model Objects: {0:03d} Hour: {1:02d}".format(len(tracked_model_objects), hour))

        return tracked_model_objects

    def find_mrms_tracks(self):
        """
        Identify objects from MRMS timesteps and link them together with object matching.

        :return: list of STObjects containing MESH track information.
        """
        obs_objects = []
        tracked_obs_objects = []
        if self.mrms_ew is not None:
            for h, hour in enumerate(self.hours):
                mrms_data = np.zeros(self.mrms_grid.data[h].shape)
                mrms_data[:] = np.array(self.mrms_grid.data[h])
                mrms_data[mrms_data < 0] = 0
                hour_labels = self.mrms_ew.size_filter(self.mrms_ew.label(gaussian_filter(mrms_data,
                                                                                          self.gaussian_window)),
                                                       self.size_filter)
                obj_slices = find_objects(hour_labels)
                num_slices = len(obj_slices)
                obs_objects.append([])
                if num_slices > 0:
                    for sl in obj_slices:
                        obs_objects[-1].append(STObject(mrms_data[sl],
                                                        np.where(hour_labels[sl] > 0, 1, 0),
                                                        self.model_grid.x[sl],
                                                        self.model_grid.y[sl],
                                                        self.model_grid.i[sl],
                                                        self.model_grid.j[sl],
                                                        hour,
                                                        hour,
                                                        dx=self.model_grid.dx))
                        if h > 0:
                            obs_objects[-1][-1].estimate_motion(hour, self.mrms_grid.data[h-1], 25, 25)
        
            for h, hour in enumerate(self.hours):
                past_time_objs = []
                for obj in tracked_obs_objects:
                    if obj.end_time == hour - 1:
                        past_time_objs.append(obj)
                if len(past_time_objs) == 0:
                    tracked_obs_objects.extend(obs_objects[h])
                elif len(past_time_objs) > 0 and len(obs_objects[h]) > 0:
                    assignments = self.object_matcher.match_objects(past_time_objs, obs_objects[h], hour - 1, hour)
                    unpaired = range(len(obs_objects[h]))
                    for pair in assignments:
                        past_time_objs[pair[0]].extend(obs_objects[h][pair[1]])
                        unpaired.remove(pair[1])
                    if len(unpaired) > 0:
                        for up in unpaired:
                            tracked_obs_objects.append(obs_objects[h][up])
                print("Tracked Obs Objects: {0:03d} Hour: {1:02d}".format(len(tracked_obs_objects), hour))
        return tracked_obs_objects

    def match_tracks(self, model_tracks, obs_tracks, unique_matches=True):
        """
        Match forecast and observed tracks.

        :param model_tracks: list of STObjects describing forecast tracks
        :param obs_tracks: list of STObjects describing observed tracks
        :return:
        """
        return self.track_matcher.match_tracks(model_tracks, obs_tracks, unique_matches=unique_matches)

    def extract_model_attributes(self, tracked_model_objects, storm_variables, potential_variables):
        """
        Extract model attribute data for each model track. Storm variables are those that describe the model storm
        directly, such as radar reflectivity or updraft helicity. Potential variables describe the surrounding
        environmental conditions of the storm, and should be extracted from the timestep before the storm arrives to
        reduce the chance of the storm contaminating the environmental values. Examples of potential variables include
        CAPE, shear, temperature, and dewpoint.

        :param tracked_model_objects: List of STObjects describing each forecasted storm
        :param storm_variables: List of storm variable names
        :param potential_variables: List of potential variable names.
        """
        for storm_var in storm_variables:
            print("{0} {1} {2}".format(storm_var,self.ensemble_member, self.run_date.strftime("%Y%m%d")))
            storm_grid = ModelOutput(self.ensemble_name, self.ensemble_member,
                                     self.run_date, storm_var, self.start_date, self.end_date,
                                     self.model_path, self.single_step)
            storm_grid.load_data()
            for model_obj in tracked_model_objects:
                model_obj.extract_attribute_grid(storm_grid)

        for potential_var in potential_variables:
            print("{0} {1} {2}".format(potential_var,self.ensemble_member, self.run_date.strftime("%Y%m%d")))
            potential_grid = ModelOutput(self.ensemble_name, self.ensemble_member,
                                         self.run_date, potential_var,
                                         self.start_date - timedelta(hours=1),
                                         self.end_date - timedelta(hours=1),
                                         self.model_path, self.single_step)
            potential_grid.load_data()
            for model_obj in tracked_model_objects:
                model_obj.extract_attribute_grid(potential_grid, potential=True)

    @staticmethod
    def match_hail_sizes(model_tracks, obs_tracks, track_pairings):
        """
        Given forecast and observed track pairings, maximum hail sizes are associated with each paired forecast storm
        track timestep. If the duration of the forecast and observed tracks differ, then interpolation is used for the
        intermediate timesteps.

        :param model_tracks: List of model track STObjects
        :param obs_tracks: List of observed STObjects
        :param track_pairings: list of tuples containing the indices of the paired (forecast, observed) tracks
        :return:
        """
        unpaired = range(len(model_tracks))
        for p, pair in enumerate(track_pairings):
            model_track = model_tracks[pair[0]]
            unpaired.remove(pair[0])
            obs_track = obs_tracks[pair[1]]
            obs_hail_sizes = np.array([step[obs_track.masks[t] == 1].max()
                                       for t, step in enumerate(obs_track.timesteps)])
            if obs_track.times.size > 1 and model_track.times.size > 1:
                normalized_obs_times = 1.0 / (obs_track.times.max() - obs_track.times.min())\
                    * (obs_track.times - obs_track.times.min())
                normalized_model_times = 1.0 / (model_track.times.max() - model_track.times.min())\
                    * (model_track.times - model_track.times.min())
                hail_interp = interp1d(normalized_obs_times, obs_hail_sizes, kind="nearest",
                                       bounds_error=False, fill_value=0)
                model_track.observations = hail_interp(normalized_model_times)
            elif obs_track.times.size == 1:
                model_track.observations = np.ones(model_track.times.shape) * obs_hail_sizes[0]
            elif model_track.times.size == 1:
                model_track.observations = np.array([obs_hail_sizes.max()])
            print pair[0], "obs",  obs_hail_sizes
            print pair[0], "model", model_track.observations
        for u in unpaired:
            model_tracks[u].observations = np.zeros(model_tracks[u].times.shape)
        return

    @staticmethod
    def match_size_distributions(model_tracks, obs_tracks, track_pairings):
        unpaired = range(len(model_tracks))
        for p, pair in enumerate(track_pairings):
            model_track = model_tracks[pair[0]]
            unpaired.remove(pair[0])
            obs_track = obs_tracks[pair[1]]
            obs_hail_dists = pd.DataFrame(index=obs_track.times,
                                          columns=["Max_Hail_Size", "Shape", "Location", "Scale"])
            model_hail_dists = pd.DataFrame(index=model_track.times,
                                            columns=["Max_Hail_Size", "Shape", "Location", "Scale"])
            for t, step in enumerate(obs_track.timesteps):
                step_vals = step[(obs_track.masks[t] == 1) & (obs_track.timesteps[t] > 0)]
                obs_hail_dists.loc[obs_track.times[t], ["Shape", "Location", "Scale"]] = gamma.fit(step_vals, floc=0)
                obs_hail_dists.loc[obs_track.times[t], "Max_Hail_Size"] = step_vals.max()
            if obs_track.times.size > 1 and model_track.times.size > 1:
                normalized_obs_times = 1.0 / (obs_track.times.max() - obs_track.times.min())\
                    * (obs_track.times - obs_track.times.min())
                normalized_model_times = 1.0 / (model_track.times.max() - model_track.times.min())\
                    * (model_track.times - model_track.times.min())
                size_interp = interp1d(normalized_obs_times, obs_hail_dists["Max_Hail_Size"], kind="linear",
                                       bounds_error=False, fill_value=0)
                shape_interp = interp1d(normalized_obs_times, obs_hail_dists["Shape"].values, kind="linear",
                                        bounds_error=False, fill_value=0)
<<<<<<< HEAD
                scale_interp = interp1d(normalized_obs_times, obs_hail_dists["Scale"].values, kind="linear",
=======
                scale_interp = interp1d(normalized_obs_times, obs_hail_dists["Scale"], kind="linear",
>>>>>>> 7c6bc322
                                        bounds_error=False, fill_value=0)
                model_hail_dists.loc[model_track.times, "Shape"] = shape_interp(normalized_model_times)
                model_hail_dists.loc[model_track.times, "Scale"] = scale_interp(normalized_model_times)
                model_hail_dists.loc[model_track.times, "Location"] = 0
                model_hail_dists.loc[model_track.times, "Max_Hail_Size"] = size_interp(normalized_model_times)
            else:
                for param in obs_hail_dists.columns:
                    model_hail_dists.loc[model_track.times, param] = obs_hail_dists.loc[0, param]
            model_track.observations = model_hail_dists
        return

    @staticmethod
    def calc_track_errors(model_tracks, obs_tracks, track_pairings):
        """
        Calculates spatial and temporal translation errors between matched
        forecast and observed tracks.

        :param model_tracks: List of model track STObjects
        :param obs_tracks: List of observed track STObjects
        :param track_pairings: List of tuples pairing forecast and observed tracks.
        :return: pandas DataFrame containing different track errors
        """
        columns = ['obs_track_id',
                   'translation_error_x',
                   'translation_error_y',
                   'start_time_difference',
                   'end_time_difference',
                   ]
        track_errors = pd.DataFrame(index=range(len(model_tracks)),
                                    columns=columns)
        for p, pair in enumerate(track_pairings):
            model_track = model_tracks[pair[0]]
            obs_track = obs_tracks[pair[1]]
            model_com = model_track.center_of_mass(model_track.start_time)
            obs_com = obs_track.center_of_mass(obs_track.start_time)
            track_errors.loc[pair[0], 'obs_track_id'] = pair[1]
            track_errors.loc[pair[0], 'translation_error_x'] = model_com[0] - obs_com[0]
            track_errors.loc[pair[0], 'translation_error_y'] = model_com[1] - obs_com[1]
            track_errors.loc[pair[0], 'start_time_difference'] = model_track.start_time - obs_track.start_time
            track_errors.loc[pair[0], 'end_time_difference'] = model_track.end_time - obs_track.end_time 
        return track_errors
<|MERGE_RESOLUTION|>--- conflicted
+++ resolved
@@ -292,11 +292,7 @@
                                        bounds_error=False, fill_value=0)
                 shape_interp = interp1d(normalized_obs_times, obs_hail_dists["Shape"].values, kind="linear",
                                         bounds_error=False, fill_value=0)
-<<<<<<< HEAD
                 scale_interp = interp1d(normalized_obs_times, obs_hail_dists["Scale"].values, kind="linear",
-=======
-                scale_interp = interp1d(normalized_obs_times, obs_hail_dists["Scale"], kind="linear",
->>>>>>> 7c6bc322
                                         bounds_error=False, fill_value=0)
                 model_hail_dists.loc[model_track.times, "Shape"] = shape_interp(normalized_model_times)
                 model_hail_dists.loc[model_track.times, "Scale"] = scale_interp(normalized_model_times)
@@ -304,7 +300,7 @@
                 model_hail_dists.loc[model_track.times, "Max_Hail_Size"] = size_interp(normalized_model_times)
             else:
                 for param in obs_hail_dists.columns:
-                    model_hail_dists.loc[model_track.times, param] = obs_hail_dists.loc[0, param]
+                    model_hail_dists.loc[model_track.times, param] = obs_hail_dists.loc[obs_track.times[0], param]
             model_track.observations = model_hail_dists
         return
 
