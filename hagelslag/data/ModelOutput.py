from SSEFModelGrid import SSEFModelGrid
from VSEModelGrid import VSEModelGrid
from NCARModelGrid import NCARModelGrid
from hagelslag.util.make_proj_grids import make_proj_grids, read_arps_map_file, read_ncar_map_file, get_proj_obj
from hagelslag.util.derived_vars import relative_humidity_pressure_level, melting_layer_height
import numpy as np
from scipy.spatial import cKDTree
from scipy.ndimage import gaussian_filter


class ModelOutput(object):
    """
    Container for the model output values and spatial coordinate information.

    Attributes:
        ensemble_name (str): Name of the ensemble being loaded. Currently supports 'NCAR' and 'SSEF'.
        member_name (str): Ensemble member being loaded.
        run_date (datetime): Date of the initial timestep of the model run.
        variable (str): Variable being loaded.
        start_date (datetime.datetime): Date of the first timestep loaded.
        end_date (datetime.datetime): Date of the last timestep loaded.
        path (str): Path to model output
        single_step (bool): If true, each model timestep is in a separate file.
            If false, all timesteps are together in the same file.
    """
    def __init__(self, 
                 ensemble_name, 
                 member_name, 
                 run_date, 
                 variable, 
                 start_date, 
                 end_date,
                 path,
                 single_step=True):
        self.ensemble_name = ensemble_name
        self.member_name = member_name
        self.run_date = run_date
        self.variable = variable
        self.start_date = start_date
        self.end_date = end_date
        self.start_hour = int((self.start_date - self.run_date).total_seconds()) / 3600
        self.end_hour = int((self.end_date - self.run_date).total_seconds()) / 3600
        self.data = None
        self.valid_dates = None
        self.path = path
        self.lat = None
        self.lon = None
        self.x = None
        self.y = None
        self.i = None
        self.j = None
        self.proj = None
        self.dx = None
        self.units = ""
        self.single_step = single_step

    def load_data(self):
        """
        Load the specified variable from the ensemble files, then close the files.
        """
        if self.ensemble_name.upper() == "SSEF":
            if self.variable[0:2] == "rh":
                pressure_level = self.variable[2:]
                relh_vars = ["sph", "tmp"]
                relh_vals = {}
                for var in relh_vars:
                    mg = SSEFModelGrid(self.member_name,
                                       self.run_date,
                                       var + pressure_level,
                                       self.start_date,
                                       self.end_date,
                                       self.path,
                                       single_step=self.single_step)
                    relh_vals[var], units = mg.load_data()
                    mg.close()
                self.data = relative_humidity_pressure_level(relh_vals["tmp"],
                                                             relh_vals["sph"],
                                                             float(pressure_level) * 100)
                self.units = "%"
            elif self.variable == "melth":
                input_vars = ["hgtsfc", "hgt700", "hgt500", "tmp700", "tmp500"]
                input_vals = {}
                for var in input_vars:
                    mg = SSEFModelGrid(self.member_name,
                                       self.run_date,
                                       var,
                                       self.start_date,
                                       self.end_date,
                                       self.path,
                                       single_step=self.single_step)
                    input_vals[var], units = mg.load_data()
                    mg.close()
                self.data = melting_layer_height(input_vals["hgtsfc"],
                                                 input_vals["hgt700"],
                                                 input_vals["hgt500"],
                                                 input_vals["tmp700"],
                                                 input_vals["tmp500"])
                self.units = "m"
            else:
                mg = SSEFModelGrid(self.member_name,
                                   self.run_date,
                                   self.variable,
                                   self.start_date,
                                   self.end_date,
                                   self.path,
                                   single_step=self.single_step)
                self.data, self.units = mg.load_data()
                mg.close()
        elif self.ensemble_name.upper() == "NCAR":
            mg = NCARModelGrid(self.member_name,
                               self.run_date,
                               self.variable,
                               self.start_date,
                               self.end_date,
                               self.path,
                               single_step=self.single_step)
            self.data, self.units = mg.load_data()
            mg.close()
        elif self.ensemble_name.upper() == "VSE":
            mg = VSEModelGrid(self.member_name,
                               self.run_date,
                               self.variable,
                               self.start_date,
                               self.end_date,
                               self.path,
                               single_step=self.single_step)
            self.data, self.units = mg.load_data()
            mg.close()
        else:
            print(self.ensemble_name + " not supported.")

    def load_map_info(self, map_file):
        """
        Load map projection information and create latitude, longitude, x, y, i, and j grids for the projection.

        Args:
            map_file: File specifying the projection information.
        """
        if self.ensemble_name.upper() == "SSEF":
            proj_dict, grid_dict = read_arps_map_file(map_file)
            self.dx = int(grid_dict["dx"])
            mapping_data = make_proj_grids(proj_dict, grid_dict)
            for m, v in mapping_data.iteritems():
                setattr(self, m, v)
            self.i, self.j = np.indices(self.lon.shape)
            self.proj = get_proj_obj(proj_dict)
        elif self.ensemble_name.upper() == "NCAR" or self.ensemble_name.upper() == "VSE":
            proj_dict, grid_dict = read_ncar_map_file(map_file)
            self.dx = int(grid_dict["dx"])
            mapping_data = make_proj_grids(proj_dict, grid_dict)
            for m, v in mapping_data.iteritems():
                setattr(self, m, v)
            self.i, self.j = np.indices(self.lon.shape)
<<<<<<< HEAD
            self.proj = get_proj_obj(proj_dict)
=======
            self.proj = get_proj_obj(proj_dict)

    def period_neighborhood_probability(self, radius, smoothing, threshold, stride, x=None, y=None, dx=None):
        """
        Calculate the neighborhood probability over the full period of the forecast

        Args:
            radius: circular radius from each point in km
            smoothing: width of Gaussian smoother in km
            threshold: intensity of exceedance
            stride: number of grid points to skip for reduced neighborhood grid

        Returns:
            neighborhood probabilities
        """
        if x is None:
            x = self.x
            y = self.y
            dx = self.dx
        neighbor_x = x[::stride, ::stride] / 1000.0
        neighbor_y = y[::stride, ::stride] / 1000.0
        neighbor_kd_tree = cKDTree(np.vstack((neighbor_x.ravel(), neighbor_y.ravel())).T)
        neighbor_prob = np.zeros((neighbor_x.shape[0], neighbor_x.shape[1]))
        period_max = self.data.max(axis=0)
        valid_i, valid_j = np.ma.where(period_max >= threshold)
        if len(valid_i) > 0:
            var_kd_tree = cKDTree(np.vstack((x[valid_i, valid_j], y[valid_i, valid_j])).T)
            exceed_points = np.unique(np.concatenate(var_kd_tree.query_ball_tree(neighbor_kd_tree, radius))).astype(int)
            exceed_i, exceed_j = np.unravel_index(exceed_points, neighbor_x.shape)
            neighbor_prob[exceed_i, exceed_j] = 1
            if smoothing > 0:
                neighbor_prob = gaussian_filter(neighbor_prob, int(smoothing / dx / 1000.0 / stride))
        return neighbor_prob

>>>>>>> 7fb21c66
<|MERGE_RESOLUTION|>--- conflicted
+++ resolved
@@ -151,9 +151,6 @@
             for m, v in mapping_data.iteritems():
                 setattr(self, m, v)
             self.i, self.j = np.indices(self.lon.shape)
-<<<<<<< HEAD
-            self.proj = get_proj_obj(proj_dict)
-=======
             self.proj = get_proj_obj(proj_dict)
 
     def period_neighborhood_probability(self, radius, smoothing, threshold, stride, x=None, y=None, dx=None):
@@ -187,5 +184,3 @@
             if smoothing > 0:
                 neighbor_prob = gaussian_filter(neighbor_prob, int(smoothing / dx / 1000.0 / stride))
         return neighbor_prob
-
->>>>>>> 7fb21c66
