--- conflicted
+++ resolved
@@ -107,7 +107,7 @@
                                    single_step=self.single_step)
                 self.data, self.units = mg.load_data()
                 mg.close()
-        elif self.ensemble_name.upper() == "NCAR":
+        elif self.ensemble_name.upper() in ["NCAR", "VSE"]:
             mg = NCARModelGrid(self.member_name,
                                self.run_date,
                                self.variable,
@@ -117,23 +117,12 @@
                                single_step=self.single_step)
             self.data, self.units = mg.load_data()
             mg.close()
-<<<<<<< HEAD
-        elif self.ensemble_name.upper() == "VSE":
-            mg = VSEModelGrid(self.member_name,
-                               self.run_date,
-                               self.variable,
-                               self.start_date,
-                               self.end_date,
-                               self.path,
-                               single_step=self.single_step)
-=======
         elif self.ensemble_name.upper() == "HRRR":
             mg = HRRRModelGrid(self.run_date,
                                self.variable,
                                self.start_date,
                                self.end_date,
                                self.path)
->>>>>>> ea0e6267
             self.data, self.units = mg.load_data()
             mg.close()
         else:
@@ -154,11 +143,7 @@
                 setattr(self, m, v)
             self.i, self.j = np.indices(self.lon.shape)
             self.proj = get_proj_obj(proj_dict)
-<<<<<<< HEAD
-        elif self.ensemble_name.upper() == "NCAR" or self.ensemble_name.upper() == "VSE":
-=======
-        elif self.ensemble_name.upper() in ["NCAR", "HRRR"]:
->>>>>>> ea0e6267
+        elif self.ensemble_name.upper() in ["NCAR", "HRRR", "VSE"]:
             proj_dict, grid_dict = read_ncar_map_file(map_file)
             if self.member_name[0:7] == "1km_pbl": # Don't just look at the first 3 characters. You have to differentiate '1km_pbl1' and '1km_on_3km_pbl1'
                 grid_dict["dx"] = 1000
