--- conflicted
+++ resolved
@@ -41,34 +41,21 @@
                                                                                                     "mem", "mem_"),
                                                                                                 int(hour)))
                 else:
-<<<<<<< HEAD
                     potential_filename = "{0}{1}/wrf_rundir/{2}/wrfout_d02_{3}".format(self.path,
-=======
-		    potential_filename = "{0}{1}/wrf_rundir/{2}/wrfout_d02_{3}".format(self.path,
->>>>>>> fe9cfdc4
                                                                                          run_date.strftime("%Y%m%d%H"),
                                                                                          self.member.replace("mem",
                                                                                                              "ens_"),
                                                                                          valid_time.strftime(
                                                                                              "%Y-%m-%d_%H:%M:%S"))
                     if os.access(potential_filename, os.R_OK): filenames.append(potential_filename)
-<<<<<<< HEAD
                     potential_filename = "{0}{2}/{1}/wrf/join/wrfout_d01_{3}".format(self.path,
-=======
-	            potential_filename = "{0}{2}/{1}/wrf/join/wrfout_d01_{3}".format(self.path,
->>>>>>> fe9cfdc4
                                                                                          run_date.strftime("%Y%m%d%H"),
                                                                                          self.member.replace("mem",
                                                                                                              "ens_"),
                                                                                          valid_time.strftime(
                                                                                              "%Y-%m-%d_%H:%M:%S"))
                     if os.access(potential_filename, os.R_OK): filenames.append(potential_filename)
-
-<<<<<<< HEAD
             print "filenames: ",filenames
-=======
-	    print "filenames: ",filenames
->>>>>>> fe9cfdc4
 
             if variable == "SRH3":
                 load_var = "SR_HELICITY_3KM"
