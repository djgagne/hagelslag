--- conflicted
+++ resolved
@@ -87,14 +87,8 @@
     :return:
     """
     try:
-<<<<<<< HEAD
-        print("Starting {0} {1} {2:02d} hours Run: {3}".format(member, model_name,
-                                                               window_size, run_date.strftime("%Y%m%d")))
-        grid_eval = GridEvaluator(run_date, config.ensemble_name, member, [model_name], config.size_thresholds,
-=======
         print("Starting {0} {2:02d} hours Run: {3}".format(member, window_size, run_date.strftime("%Y%m%d")))
         grid_eval = GridEvaluator(run_date, config.ensemble_name, member, config.model_names, config.size_thresholds,
->>>>>>> de67090c
                                   config.start_hour, config.end_hour, window_size, config.time_skip,
                                   config.forecast_sample_path, config.mrms_path, config.mrms_variable,
                                   config.obs_mask, config.mask_variable)
@@ -104,12 +98,7 @@
         grid_eval.get_window_forecasts()
         print("Load obs {0} {2:02d} hours Run: {3}".format(member, window_size, run_date.strftime("%Y%m%d")))
         grid_eval.load_obs()
-<<<<<<< HEAD
-        print("Scoring {0} {1} {2:02d} hours Run: {3}".format(member, model_name,
-                                                               window_size, run_date.strftime("%Y%m%d")))
-=======
         print("Scoring {0} {1} {2:02d} hours Run: {3}".format(member, window_size, run_date.strftime("%Y%m%d")))
->>>>>>> de67090c
         roc_curves = grid_eval.roc_curves(config.forecast_thresholds, config.dilation_radius)
         rel_curves = grid_eval.reliability_curves(config.forecast_thresholds, config.dilation_radius)
         output_scores = pd.DataFrame(columns=score_columns)
