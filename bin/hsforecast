--- conflicted
+++ resolved
@@ -30,10 +30,6 @@
                 "load_models", "ensemble_members", "ml_grid_method", "neighbor_radius", "neighbor_sigma",
                 "ensemble_consensus_path", "ensemble_variables", "ensemble_variable_thresholds", "ensemble_data_path",
                 "size_dis_training_path", "netcdf_path", "watershed_variable", "model_map_file"]
-<<<<<<< HEAD
-
-=======
->>>>>>> 4cba3f47
     config = Config(args.config, required)
     if not hasattr(config, "run_date_format"):
         config.run_date_format = "%Y%m%d-%H%M"
@@ -245,15 +241,9 @@
     return
 
 
-<<<<<<< HEAD
-def training_data_percentiles(member_list, ensemble_name, watershed_obj, training_data_path, 
-                                start_date, end_date, csv_outpath, sector_mapfile=None):
-
-=======
 def training_data_percentiles(member_list, ensemble_name, watershed_obj, csv_data_path, 
                             csv_outpath, sector_map=None,
                             percentiles=np.linspace(0.1, 99.9, 100)):
->>>>>>> 4cba3f47
     """
     Creates watershed object distribution of sizes for a given set of training netcdf patches
 
@@ -267,11 +257,6 @@
             obj_per_vals (list): Distribution of watershed object values over training data
             
     """
-<<<<<<< HEAD
-    training_date = pd.date_range(start=start_date["train"], end=end_date["train"], freq='1D').strftime("%Y%m%d")
-    percentiles = np.linspace(0.1, 99.9, 100)
-=======
->>>>>>> 4cba3f47
 
     print('Creating Distribution of Watershed Object Sizes')
     ensemble_obj_data = []
