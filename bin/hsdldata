#!/usr/bin/env python
from hagelslag.util.make_proj_grids import make_proj_grids, read_ncar_map_file
from hagelslag.data.ModelOutput import ModelOutput
from hagelslag.data.MRMSGrid import MRMSGrid
from hagelslag.util.Config import Config
from multiprocessing import Pool
from datetime import timedelta
from netCDF4 import Dataset
import argparse, pdb
import pandas as pd
import numpy as np
import traceback
import h5py
import os


def main():
    """
    Main function to parse out configuration file (Config), a dictionary 
    of different model tunnings, for slicing model and observational data. 

    For a given number of parallel processesors, the model and observational 
    data are sliced each day with the model data separated by ensemble member. 
    """
    parser = argparse.ArgumentParser("hsdata - Hagelslag Data Processor")
    parser.add_argument("config", help="Configuration file")
    parser.add_argument("-p", "--proc", type=int, default=1,help="Number of processors")
    parser.add_argument("-o", "--obs", action="store_true", help="Process observed tracks only")
    args = parser.parse_args()
    required = ['dates', 'start_hour', 'end_hour', 'ensemble_members',
                'model_path', "ensemble_name", 'mrms_path', 'storm_variables', 
                'potential_variables', 'model_map_file','hf_path', 
                'patch_radius','train', 'single_step'] 
    #Add attributes of dict to config
    config = Config(args.config, required_attributes=required)
    config.valid_hours = np.arange(config.start_hour, config.end_hour)
    if not hasattr(config, "run_date_format"):
        config.run_date_format = "%Y%m%d-%H%M"
    #Process data for different processor arguments
    
    #Write out sliced ensemble map file
    if hasattr(config, "mask_file"):
        zero_mask = Dataset(config.mask_file).variables['usa_mask'][:]
        config.mask = np.where(zero_mask.flatten()<1,np.nan,1).reshape(zero_mask.shape)
    else:
        config.mask=None

    lon_lat_file = '{0}/{1}_map_data.h5'.format(config.hf_path,config.ensemble_name)
    if not os.path.exists(lon_lat_file):
        proj_dict, grid_dict = read_ncar_map_file(config.model_map_file)
        mapping_data = make_proj_grids(proj_dict, grid_dict)
        if config.mask is not None:
            mapping_lat_data = mapping_data['lat']*config.mask
            mapping_lon_data = mapping_data['lon']*config.mask
        else:
            mapping_lat_data = mapping_data['lat']
            mapping_lon_data = mapping_data['lon']
        lon_slices = slice_into_patches(mapping_lon_data,config.patch_radius,config.patch_radius)
        lat_slices = slice_into_patches(mapping_lat_data,config.patch_radius,config.patch_radius)
        lon_lat_data = np.array((lon_slices,lat_slices))
        print('\nWriting map file: {0}\n'.format(lon_lat_file))
        with h5py.File(lon_lat_file, 'w') as mhf:
            mhf.create_dataset("map_data",data=lon_lat_data,
            compression='gzip',compression_opts=6)
    
    if args.proc > 1:
        pool = Pool(args.proc)
        for run_date in config.dates:
            if args.obs:
                #Only process obs
                pool.apply_async(process_observational_data, (run_date, config))
            else:
                #Only process observational data if in training mode
                if config.train is True:
                    #Process observational data
                    pool.apply_async(process_observational_data, (run_date, config))
                for member in config.ensemble_members:
                    member_path = '{0}/{1}'.format(config.hf_path,member)
                    if not os.path.exists(member_path):
                        os.makedirs(member_path)
                    #Process member data
                    pool.apply_async(process_ensemble_member, (run_date, member, 
                                    member_path,config))
        pool.close()
        pool.join()
    else:
        for run_date in config.dates:
            if args.obs:
                #Only process obs
                process_observational_data(run_date, config)
            else:
                if config.train is True:
                    # Only process observational data if in training mode
                    process_observational_data(run_date, config)
                for member in config.ensemble_members:
                    member_path = '{0}/{1}'.format(config.hf_path,member)
                    if not os.path.exists(member_path):
                        os.makedirs(member_path)
                    #Process member data
                    process_ensemble_member(run_date, member, 
                                member_path,config)
    
    return

def process_observational_data(run_date, config):
    """
    Process observational data by both slicing the data and labeling
    MESH values at different thresholds for classification modeling. 
    
    The observational data is in the format (# of hours,x,y)

    Args:
        run_date(datetime): datetime object containing date of mrms data
        config(obj): Config object containing member parameters
    """
    print("Starting obs process", run_date)
    #Find start and end date given the start and end hours 
    start_date = run_date + timedelta(hours=config.start_hour)
    end_date = run_date + timedelta(hours=config.end_hour)
    obs_patch_labels = []
    #Create gridded mrms object 
    gridded_obs = MRMSGrid(start_date, end_date, config.mrms_variable, config.mrms_path)
    gridded_obs.load_data()
    if gridded_obs.data is None:
        return
    for hour in range(len(gridded_obs.data[1:])): 
        #Slice mrms data 
        if config.mask is not None: hourly_obs_data = gridded_obs.data[hour]*config.mask
        else: hourly_obs_data = gridded_obs.data[hour]

        hourly_obs_patches = slice_into_patches(hourly_obs_data,
                                config.patch_radius, config.patch_radius)
        #Label mrms data
        labels = label_obs_patches(hourly_obs_patches)
        obs_patch_labels.append(labels)
    obs_filename = '{0}/obs_{1}.h5'.format(config.hf_path,run_date.strftime(config.run_date_format)) 
    print('Writing obs file: {0}'.format(obs_filename))
    #Write file out using Hierarchical Data Format 5 (HDF5) format. 
    with h5py.File(obs_filename, 'w') as ohf:
        ohf.create_dataset("labels",data=obs_patch_labels,
        compression='gzip',compression_opts=6)
    return 

def process_ensemble_member(run_date, member, member_path, config):
    """
    Slice ensemble data in the format (# of hours,x,y)
    Args:
        run_date(datetime): datetime object containing date of mrms data
        member (str): name of the ensemble member
        member_path(str): path to the member patch files 
        lon_lat_file (str): path to the member map file
        config(obj): Config object containing member parameters
    """
    try:
        #Create list of forecast variable strings 
        forecast_variables = config.storm_variables + config.potential_variables
        if hasattr(config, "tendency_variables"):
            forecast_variables.extend(config.tendency_variables)
        start_date = run_date + timedelta(hours=config.start_hour)
        end_date = run_date + timedelta(hours=config.end_hour)
        
        print("Starting ens processing", member, run_date)
        #Slice each member variable seperately over each hour
        for v,variable in enumerate(forecast_variables):
            #Create gridded variable object 
            gridded_variable = ModelOutput(config.ensemble_name,member,run_date,variable,start_date,end_date,
                                    config.model_path,config.model_map_file,single_step=config.single_step)
            gridded_variable.load_data() 
            if gridded_variable.data is None: break 
            hourly_var_patches = [] 
            #Slice hourly data
            for hour in np.arange(1,len(gridded_variable.data)):
                #Storm variables are sliced at the current forecast hour
<<<<<<< HEAD
                    if variable in config.storm_variables:
                        var_hour = hour
                    #Potential (environmental) variables are sliced at the previous forecast hour
                    elif variable in config.potential_variables:
                        var_hour = hour-1
                    if mask is not None:
                        masked_gridded_variable = gridded_variable.data[var_hour] * mask
                    else:
                        masked_gridded_variable = gridded_variable.data[var_hour]
                    patches = slice_into_patches(masked_gridded_variable,
                            config.patch_radius, config.patch_radius)
                    hourly_var_patches.append(patches)
=======
                if variable in config.storm_variables:gridded_variable_data = gridded_variable.data[hour,:,:]
                #Potential (environmental) variables are sliced at the previous forecast hour
                elif variable in config.potential_variables:gridded_variable_data = gridded_variable.data[hour-1,:,:]
                if config.mask is not None: gridded_variable_data = gridded_variable_data * config.mask
                #Slice data into patches
                patches = slice_into_patches(gridded_variable_data,
                            config.patch_radius, config.patch_radius)
                hourly_var_patches.append(patches)
            #Shorten variable name
>>>>>>> f7885e6a
            if " " in variable: 
                variable_name= ''.join([v[0].upper() for v in variable.split()]) + variable.split('_')[-1]
            elif "_" in variable: 
                variable_name= ''.join([v[0].upper() for v in variable.split()]) + variable.split('_')[-1]
            else:
                variable_name = variable
            
            var_filename = '{0}/{1}_{2}_{3}.h5'.format(member_path,
                                                variable_name,
                                                member,
                                                run_date.strftime(config.run_date_format)) 
            print('Writing model file: {0}'.format(var_filename))
            #Write file out using Hierarchical Data Format 5 (HDF5) format. 
            with h5py.File(var_filename, 'w') as vhf:
                vhf.create_dataset("patches",
                data=np.array(hourly_var_patches),
                compression='gzip',compression_opts=6)
        
    except Exception as e:
        print(traceback.format_exc())
        raise e
    
    return

def slice_into_patches(data2d, patch_ny, patch_nx):
    '''
    A function to slice a 2-dimensional [ny, nx] array into rectangular patches and return 
    the sliced data in an array of shape [npatches, nx_patch, ny_patch].
      
    If the array does not divide evenly into patches, excess points from the northern and 
    eastern edges of the array will be trimmed away (incomplete patches are not included
    in the array returned by this function).

    Input variables:   data2d -- the data you want sliced.  Must be a 2D (nx, ny) array
                       ny_patch -- the number of points in the patch (y-dimension)
                       nx_patch -- the number of points in the patch (x-dimension)
    '''

    #Determine the number of patches in each dimension
    x_patches = int(data2d.shape[0]/patch_nx)
    y_patches = int(data2d.shape[1]/patch_ny) 
    npatches = y_patches * x_patches #Total number of patches
    
    #Define array to store sliced data and populate it from data2d
    sliced_data = [] #np.empty((npatches,patch_nx,patch_ny))*np.nan

    for i in np.arange(0,data2d.shape[0],patch_nx): 
        next_i = i+patch_nx
        if next_i > data2d.shape[0]:
            break 
        for j in  np.arange(0,data2d.shape[1],patch_ny):
            next_j = j+patch_ny
            if next_j > data2d.shape[1]:
                break
            data = data2d[i:next_i,j:next_j]
            if any(np.isnan(data.flatten())) == True:
                continue
            sliced_data.append(data)
    return np.array(sliced_data)


def label_obs_patches(obs_patches, label_thresholds=[5,25,50]):
   '''
   A function to generate labels for MESH patch data.  Labels can be defined by passing in a list of
   thresholds on which to divide the categories.  If not provided, default label thresholds of 5, 25, 
   and 50 mm will be used.  The default label thresholds will result in MESH data being labelled as
   follows:
               Label       Meaning
   No Hail:      0           No pixel exceeding MESH = 5.0 mm in patch 
   Non-severe:   1           5.0 mm < Highest pixel value of MESH in patch < 25.0 mm
   Severe:       2           25.0 mm < Highest pixel value of MESH in patch < 50.0 mm
   Sig. Severe:  3           Highest pixel value of MESH > 50.0 mm

   The input data (obs_patches) must be a list of patches of dimensions [npatches, ny_patch, nx_patch]
   The function returns a list of labels of shape [npatches].

   NOTE:  This function assumes MESH is provided in mm.  If the units of MESH in the input data you
          are using are not mm, either convert them to mm before using this function, or specify 
          appropriate label thresholds using the "label_thresholds" input variable.
   '''
   obs_labels = []
   for k in np.arange(0, obs_patches.shape[0], 1):
      if (np.nanmax(obs_patches[k]) > 50.0):
         label = 3
      elif (np.nanmax(obs_patches[k]) > 25.0):
         label = 2
      elif (np.nanmax(obs_patches[k]) > 5.0):
         label = 1
      else:
         label = 0
      obs_labels.append(label)

   return obs_labels
   

if __name__ == "__main__":
    main()<|MERGE_RESOLUTION|>--- conflicted
+++ resolved
@@ -171,7 +171,6 @@
             #Slice hourly data
             for hour in np.arange(1,len(gridded_variable.data)):
                 #Storm variables are sliced at the current forecast hour
-<<<<<<< HEAD
                     if variable in config.storm_variables:
                         var_hour = hour
                     #Potential (environmental) variables are sliced at the previous forecast hour
@@ -184,24 +183,13 @@
                     patches = slice_into_patches(masked_gridded_variable,
                             config.patch_radius, config.patch_radius)
                     hourly_var_patches.append(patches)
-=======
-                if variable in config.storm_variables:gridded_variable_data = gridded_variable.data[hour,:,:]
-                #Potential (environmental) variables are sliced at the previous forecast hour
-                elif variable in config.potential_variables:gridded_variable_data = gridded_variable.data[hour-1,:,:]
-                if config.mask is not None: gridded_variable_data = gridded_variable_data * config.mask
-                #Slice data into patches
-                patches = slice_into_patches(gridded_variable_data,
-                            config.patch_radius, config.patch_radius)
-                hourly_var_patches.append(patches)
-            #Shorten variable name
->>>>>>> f7885e6a
+            #Shorten variable names
             if " " in variable: 
                 variable_name= ''.join([v[0].upper() for v in variable.split()]) + variable.split('_')[-1]
             elif "_" in variable: 
                 variable_name= ''.join([v[0].upper() for v in variable.split()]) + variable.split('_')[-1]
             else:
                 variable_name = variable
-            
             var_filename = '{0}/{1}_{2}_{3}.h5'.format(member_path,
                                                 variable_name,
                                                 member,
