#!/usr/bin/env python
from sklearn.ensemble import RandomForestClassifier, GradientBoostingClassifier
from sklearn.ensemble import RandomForestRegressor
from sklearn.linear_model import ElasticNetCV
from sklearn.grid_search import GridSearchCV
from sklearn.metrics import make_scorer, mean_squared_error
from datetime import datetime

num_procs = 10
model_names = ["Random Forest", "Gradient Boosting"] #["Logistic Regression"]
model_objs = [RandomForestClassifier(n_estimators=100,
                                     min_samples_split=15,
                                     max_features="sqrt",
                                     n_jobs=num_procs),
              GradientBoostingClassifier(n_estimators=100,
                                         learning_rate=0.05,
                                         max_features="sqrt",
                                         min_samples_split=15)]
              #Pipeline([("features", SelectKBest(f_classif, 10)),
              #         ("lr", LogisticRegressionCV(Cs=5, cv=5,
              #                                     n_jobs=num_procs,
              #                                     multi_class='multinomial'))])]
dist_model_names = ["Random Forest", "Elastic Net", "Random Forest CV"]
mse_scorer = make_scorer(mean_squared_error, greater_is_better=False)
dist_model_objs = [RandomForestRegressor(n_estimators=1000,
                                         min_samples_split=10,
                                         max_features="sqrt",
                                         n_jobs=num_procs),
                   ElasticNetCV(l1_ratio=[0.1, 0.5, 0.7, 0.9, 0.95, 0.99], n_jobs=num_procs),
<<<<<<< HEAD
                   GridSearchCV(RandomForestRegressor(n_jobs=1, n_estimators=1000),
                                param_grid=[dict(max_features=["sqrt", 20, 50],
                                                 min_samples_split=[1, 5, 10, 15])],
                                scoring=mae_scorer,
                                n_jobs=num_procs
                                ),
                   GridSearchCV(GradientBoostingRegressor(n_estimators=1000, loss='lad'),
                                param_grid=[dict(learning_rate=[0.1, 0.05, 0.02],
                                                 max_features=["sqrt", 20, 50],
                                                 min_samples_split=[1, 5, 10, 15])],
                                scoring=mae_scorer,
                                n_jobs=num_procs
                                )
=======
                   GridSearchCV(RandomForestRegressor(n_estimators=1000, n_jobs=1),
                                param_grid=[dict(max_features=["sqrt", 20, 30, 50],
                                                 min_samples_split=[1, 10, 20])],
                                scoring=mse_scorer,
                                n_jobs=num_procs
                                ),
>>>>>>> b5a49708
                   ]
storm_variables=["uh_max", "r10cmx", "wupmax", "cqgmax", "wdnmax"]
potential_variables=["mlcape", "mlcins", "sblcl", "srh03", "shr06",
                                   "dewp2m", "temp2m", "sph850", "sph500", "lllr", "lr75"]
shape_variables = ["area", "eccentricity", "major_axis_length", "minor_axis_length", "orientation",
                   "extent"] + ["weighted_moments_hu_{0:d}".format(h) for h in range(7)]
variable_statistics=["mean", "max", "min", "std", "mean_dt", "max_dt"]
input_columns = ["Forecast_Hour", "Valid_Hour_UTC", "Duration_Step", "Duration_Total", "Centroid_Lon", "Centroid_Lat"]
for var in storm_variables + potential_variables:
    for stat in variable_statistics:
        input_columns.append(var + "_" + stat)
input_columns += shape_variables
ensemble_members = ["wrf-s3cn_arw"] + ["wrf-s3m{0:d}_arw".format(m) for m in range(3, 14)]
scratch_path = "/sharp/djgagne/"
config = dict(ensemble_name="SSEF",
              ensemble_members=ensemble_members,
              num_procs=num_procs,
              start_dates={"train": datetime(2014, 5, 6), "forecast": datetime(2015, 5, 12)},
              end_dates={"train": datetime(2014, 6, 6), "forecast": datetime(2015, 6, 5)},
              start_hour=13,
              end_hour=36,
              map_filename="mapfiles/ssef2015.map",
              train_data_path=scratch_path + "track_data_spring2014_unique_csv/",
              forecast_data_path=scratch_path + "track_data_spring2015_unique_csv/",
              member_files={"train":scratch_path + "member_info_ssef_spring2014.csv",
                            "forecast":scratch_path + "member_info_ssef_spring2015.csv"},
              data_format="csv",
              group_col="Microphysics",
              condition_model_names=model_names,
              condition_model_objs=model_objs,
              condition_input_columns=input_columns,
              condition_output_column="Hail_Size",
              output_threshold=5,
              size_model_names=model_names,
              size_model_objs=model_objs,
              size_input_columns=input_columns,
              size_output_column="Hail_Size",
              size_range_params=(5, 100, 5),
              size_distribution_model_names=dist_model_names,
              size_distribution_model_objs=dist_model_objs,
              size_distribution_input_columns=input_columns,
              size_distribution_shape_column="Shape",
              size_distribution_scale_column="Scale",
              track_model_names=model_names,
              track_model_objs=model_objs,
              track_input_columns=input_columns,
              track_output_columns={"translation-x":"Translation_Error_X",
                                    "translation-y":"Translation_Error_Y",
                                    "start-time":"Start_Time_Error"},
              track_output_ranges={"translation-x":(-180000,180000,30000),
                                   "translation-y":(-180000,180000,30000),
                                   "start-time":(-6,6,1),
                                   },
              load_models=True,
              model_path=scratch_path + "track_models_unique_spring2015/",
              metadata_columns=["Track_ID", "Step_ID"],
              data_json_path=scratch_path + "track_data_spring2015_unique_json/",
              forecast_json_path=scratch_path + "track_forecasts_spring2015_unique_json/",
              copula_file=scratch_path + "track_copulas_unique.pkl",
              num_track_samples=1000,
              sampler_thresholds=[25, 50],
              sampler_out_path=scratch_path + "track_samples_spring2015_hs/",
              ensemble_variables=["uh_max", "hailsz", "cqgmax"],
              ensemble_variable_thresholds={"uh_max": [75],
                                            "hailsz": [25, 50],
                                            "cqgmax": [25]},
              ml_grid_method="gamma",
              neighbor_radius=[14],
              neighbor_sigma=[5, 40],
              grid_shape=(1155, 1683),
              ensemble_consensus_path=scratch_path + "ensemble_consensus_ssef_unique_2015/",
              ensemble_data_path="/sharp/djgagne/spring2015_nc/",
              single_step=False,
              )
<|MERGE_RESOLUTION|>--- conflicted
+++ resolved
@@ -27,28 +27,12 @@
                                          max_features="sqrt",
                                          n_jobs=num_procs),
                    ElasticNetCV(l1_ratio=[0.1, 0.5, 0.7, 0.9, 0.95, 0.99], n_jobs=num_procs),
-<<<<<<< HEAD
-                   GridSearchCV(RandomForestRegressor(n_jobs=1, n_estimators=1000),
-                                param_grid=[dict(max_features=["sqrt", 20, 50],
-                                                 min_samples_split=[1, 5, 10, 15])],
-                                scoring=mae_scorer,
-                                n_jobs=num_procs
-                                ),
-                   GridSearchCV(GradientBoostingRegressor(n_estimators=1000, loss='lad'),
-                                param_grid=[dict(learning_rate=[0.1, 0.05, 0.02],
-                                                 max_features=["sqrt", 20, 50],
-                                                 min_samples_split=[1, 5, 10, 15])],
-                                scoring=mae_scorer,
-                                n_jobs=num_procs
-                                )
-=======
                    GridSearchCV(RandomForestRegressor(n_estimators=1000, n_jobs=1),
                                 param_grid=[dict(max_features=["sqrt", 20, 30, 50],
                                                  min_samples_split=[1, 10, 20])],
                                 scoring=mse_scorer,
                                 n_jobs=num_procs
                                 ),
->>>>>>> b5a49708
                    ]
 storm_variables=["uh_max", "r10cmx", "wupmax", "cqgmax", "wdnmax"]
 potential_variables=["mlcape", "mlcins", "sblcl", "srh03", "shr06",
